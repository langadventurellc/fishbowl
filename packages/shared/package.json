{
  "name": "@fishbowl-ai/shared",
  "version": "0.0.0",
  "type": "module",
  "main": "./dist/index.js",
  "types": "./dist/index.d.ts",
  "exports": {
    ".": {
      "types": "./dist/index.d.ts",
      "import": "./dist/index.js"
    }
  },
  "scripts": {
    "build": "tsc",
    "dev": "tsc --watch",
    "test": "jest",
    "test:unit": "jest --passWithNoTests",
    "type-check": "tsc --noEmit",
    "lint": "eslint \"src/**/*.{ts,tsx}\"",
    "clean": "rm -rf dist"
  },
  "dependencies": {
    "@fishbowl-ai/ui-theme": "workspace:*",
    "zod": "^4.0.5",
    "zustand": "^5.0.6"
  },
  "devDependencies": {
    "@fishbowl-ai/eslint-config": "workspace:*",
    "@testing-library/react": "^15.0.6",
    "@types/jest": "^30.0.0",
    "@types/react": "^19.0.0",
    "jest": "^30.0.4",
<<<<<<< HEAD
    "ts-jest": "^29.1.1",
=======
    "jest-environment-jsdom": "^30.0.4",
    "ts-jest": "^29.1.5",
>>>>>>> 5b5ae286
    "typescript": "^5.8.3"
  },
  "peerDependencies": {
    "react": "^19.0.0"
  }
}<|MERGE_RESOLUTION|>--- conflicted
+++ resolved
@@ -30,12 +30,8 @@
     "@types/jest": "^30.0.0",
     "@types/react": "^19.0.0",
     "jest": "^30.0.4",
-<<<<<<< HEAD
-    "ts-jest": "^29.1.1",
-=======
     "jest-environment-jsdom": "^30.0.4",
     "ts-jest": "^29.1.5",
->>>>>>> 5b5ae286
     "typescript": "^5.8.3"
   },
   "peerDependencies": {
