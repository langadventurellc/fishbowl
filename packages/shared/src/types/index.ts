--- conflicted
+++ resolved
@@ -1,38 +1,22 @@
 /**
  * Main types barrel export for Fishbowl shared package.
- *
- * Re-exports all TypeScript interfaces and types organized by domain.
- * This provides clean import paths for consuming applications.
  *
  * @module types
  */
 
-// Re-export all UI types for clean imports
-export * from "./ui";
-
-<<<<<<< HEAD
-// Agent service types (use explicit exports to avoid naming conflicts with UI Agent)
 export {
+  AgentCreateRequestSchema,
   AgentSchema,
-  AgentCreateRequestSchema,
   AgentUpdateRequestSchema,
 } from "./agent";
 export type {
-  Agent as ServiceAgent,
   AgentCreateRequest,
   AgentUpdateRequest,
+  Agent as ServiceAgent,
 } from "./agent";
-
-// Role types and service interfaces
+export * from "./model";
+export * from "./personality";
 export * from "./role";
 export * from "./services";
-
-// Personality types
-export * from "./personality";
-
-// Model types
-export * from "./model";
-=======
-// Re-export all settings types for clean imports
 export * from "./settings";
->>>>>>> 5b5ae286
+export * from "./ui";