--- conflicted
+++ resolved
@@ -3,13 +3,19 @@
     "task-trellis": {
       "type": "stdio",
       "command": "uvx",
-      "args": ["--refresh", "task-trellis-mcp", "serve"],
+      "args": [
+        "--refresh",
+        "task-trellis-mcp",
+        "serve"
+      ],
       "env": {}
     },
     "shadcn-ui": {
       "type": "stdio",
       "command": "npx",
-      "args": ["@jpisnice/shadcn-ui-mcp-server"],
+      "args": [
+        "@jpisnice/shadcn-ui-mcp-server"
+      ],
       "env": {}
     },
     "serena": {
@@ -22,11 +28,7 @@
         "--context",
         "ide-assistant",
         "--project",
-<<<<<<< HEAD
-        "/Users/zach/code/fishbowl-worktrees/E-complex-settings-sections",
-=======
         "/Users/zach/code/fishbowl",
->>>>>>> 8c483306
         "--enable-web-dashboard",
         "false"
       ],
